--- conflicted
+++ resolved
@@ -22,7 +22,6 @@
   const capacity = group.maxMembers || null;
   const isFull = group.isFull || (capacity ? memberCount >= capacity : false);
   const schedule = Array.isArray(group.timePrefs) ? group.timePrefs.join(', ') : '';
-<<<<<<< HEAD
   const studyStyles = Array.isArray(group.studyStyle) ? group.studyStyle : [];
   const activityScore = typeof group.recentActivityScore === 'number' ? group.recentActivityScore : 0;
   const hasTrendingBadge = activityScore >= 4.5;
@@ -35,8 +34,6 @@
   const renderBadge = (label) => (
     <span className="badge" key={label} style={{ background: '#fcead6', color: '#8b4b00' }}>{label}</span>
   );
-=======
->>>>>>> 73afe095
 
   return (
     <div className="group-card" onClick={handleCardClick}>
@@ -46,14 +43,15 @@
           {isFull && (
             <span className="badge" aria-label="Group is full" title="Group is full" style={{ background: '#eee', color: '#444', padding: '2px 6px', borderRadius: 4, fontSize: 12 }}>FULL</span>
           )}
-<<<<<<< HEAD
           {hasTrendingBadge && (
             <span className="badge" aria-label="Trending group" title="Trending group" style={{ background: '#ffe8d1', color: '#a2571b', padding: '2px 6px', borderRadius: 4, fontSize: 12 }}>🔥 TRENDING</span>
           )}
-=======
->>>>>>> 73afe095
         </div>
         <p className="group-description">{group.description}</p>
+        <div className="group-meta">
+          <span className="group-subject" aria-label="Course code">{group.subject}</span>
+          <span className="group-members" aria-label="Capacity">{capacity ? `${memberCount}/${capacity}` : memberCount} members</span>
+        </div>
         <div className="group-meta" style={{ flexWrap: 'wrap', gap: 6 }}>
           {group.department && <span className="group-department">🏫 {group.department}</span>}
           {group.difficulty && <span className="group-difficulty">🎯 {group.difficulty}</span>}
@@ -61,20 +59,13 @@
           {group.timeSlot && <span className="group-timeslot">🕒 {group.timeSlot}</span>}
           {group.groupSize && <span className="group-size">👥 {group.groupSize}</span>}
         </div>
-        <div className="group-meta">
-          <span className="group-subject" aria-label="Course code">{group.subject}</span>
-          <span className="group-members" aria-label="Capacity">{capacity ? `${memberCount}/${capacity}` : memberCount} members</span>
-        </div>
         <div className="group-meta" style={{ marginTop: 6, fontSize: 12, color: '#666' }}>
           {group.location && <span aria-label="Location">📍 {group.location}</span>}
           {schedule && <span aria-label="Schedule" style={{ marginLeft: 10 }}>🗓 {schedule}</span>}
           {group.ownerId && <span aria-label="Owner" style={{ marginLeft: 10 }}>👤 {String(group.ownerId).slice(0, 6)}</span>}
-<<<<<<< HEAD
           {mutualConnections > 0 && (
             <span aria-label="Mutual connections" style={{ marginLeft: 10 }}>🤝 {mutualConnections} mutual</span>
           )}
-=======
->>>>>>> 73afe095
         </div>
         {studyStyles.length > 0 && (
           <div style={{ display: 'flex', flexWrap: 'wrap', gap: 6, marginTop: 8 }}>
