// API Service Layer - Handles all backend communication
const API_BASE_URL = process.env.REACT_APP_API_URL || 'http://localhost:8000';

class ApiError extends Error {
  constructor(message, status, data) {
    super(message);
    this.status = status;
    this.data = data;
    this.name = 'ApiError';
  }
}

// Generic fetch wrapper with error handling and auth token injection
async function apiRequest(endpoint, options = {}) {
  const url = `${API_BASE_URL}${endpoint}`;
  
  const defaultOptions = {
    headers: {
      'Content-Type': 'application/json',
    },
  };

  const config = { ...defaultOptions, ...options, headers: { ...defaultOptions.headers, ...options.headers } };

  // Get the token from localStorage
  const authData = localStorage.getItem('authData');
  let token = null;
  
  if (authData) {
    try {
      const parsedAuthData = JSON.parse(authData);
      token = parsedAuthData.access_token;
    } catch (error) {
      console.error('Failed to parse auth data from localStorage:', error);
    }
  }
  
  // If a token exists, add it to the Authorization header
  if (token) {
    config.headers['Authorization'] = `Bearer ${token}`;
  }

  try {
    console.log(`API Request: ${config.method || 'GET'} ${url}`);
    const response = await fetch(url, config);
    
    if (!response.ok) {
      const errorData = await response.json().catch(() => ({}));
      throw new ApiError(
        errorData.detail?.error || `HTTP ${response.status}`,
        response.status,
        errorData
      );
    }

    // Handle responses that might not have a JSON body (e.g., 204 No Content)
    if (response.status === 204) {
      return null;
    }

    return await response.json();
  } catch (error) {
    if (error instanceof ApiError) {
      throw error;
    }
    
    console.error('Network error:', error);
    throw new ApiError('Network error - check if backend is running', 0, null);
  }
}

// Health Check
export const healthCheck = () => apiRequest('/health');

// Authentication
export const exchangeGoogleToken = (idToken) =>
  apiRequest('/auth/google/callback', {
    method: 'POST',
    body: JSON.stringify({ id_token: idToken }),
  });

// Auth utilities
export const refreshAccessToken = (refreshToken) =>
  apiRequest('/auth/refresh', {
    method: 'POST',
    body: JSON.stringify({ refresh_token: refreshToken }),
  });

export const getMe = () => apiRequest('/auth/me');

// User Management
export const createUser = (userData) =>
  apiRequest('/users/me', {
    method: 'PUT',
    body: JSON.stringify(userData),
  });

export const updateUser = (updates) =>
  apiRequest('/users/me', {
    method: 'PUT',
    body: JSON.stringify(updates),
  });

export const getJoinedGroups = (userId) =>
  apiRequest(`/users/${userId}/groups`);

// Groups
export const getGroupDetails = (groupId) =>
  apiRequest(`/groups/${groupId}`);

export const createGroup = (groupData, ownerId) =>
  apiRequest(`/groups?owner_id=${ownerId}`, {
    method: 'POST',
    body: JSON.stringify(groupData),
  });

export const getAllGroups = async (offset = 0, limit = 50) => {
  const url = `${API_BASE_URL}/groups?offset=${offset}&limit=${limit}`;
  const headers = { 'Content-Type': 'application/json' };
<<<<<<< HEAD
  
  // Get the token from the stored auth data
  const authData = localStorage.getItem('authData');
  let token = null;
  
  if (authData) {
    try {
      const parsedAuthData = JSON.parse(authData);
      token = parsedAuthData.access_token;
    } catch (error) {
      console.error('Failed to parse auth data from localStorage:', error);
    }
  }
  
=======
  const token = localStorage.getItem('authToken');
>>>>>>> 73afe095
  if (token) headers['Authorization'] = `Bearer ${token}`;

  const res = await fetch(url, { headers });
  if (!res.ok) {
    const errorData = await res.json().catch(() => ({}));
    throw new ApiError(
      errorData.detail?.error || `HTTP ${res.status}`,
      res.status,
      errorData
    );
  }
  const items = await res.json();
  const totalHeader = res.headers.get('X-Total-Count');
  const total = totalHeader ? parseInt(totalHeader, 10) : null;
  return { items, total };
};

export const getGroupsByCourse = (courseCode) =>
  apiRequest(`/groups?courseCode=${encodeURIComponent(courseCode)}`);

export const joinGroup = (groupId, userId) =>
  apiRequest(`/groups/${groupId}/join`, {
    method: 'POST',
    body: JSON.stringify({ userId }),
  });

export const leaveGroup = (groupId) =>
  apiRequest(`/groups/${groupId}/leave`, {
    method: 'POST',
  });

<<<<<<< HEAD
export const getTrendingGroups = (limit = 6) =>
  apiRequest(`/groups/trending?limit=${limit}`);

=======
>>>>>>> 73afe095
// AI Features
export const getRecommendations = (userId, limit = 5) =>
  apiRequest(`/recommendations?userId=${userId}&limit=${limit}`);

export const searchGroups = (query, limit = 10) =>
  apiRequest(`/search?q=${encodeURIComponent(query)}&limit=${limit}`);

// Messages & Chat
export const sendMessage = (messageData) =>
  apiRequest('/messages', {
    method: 'POST',
    body: JSON.stringify(messageData),
  });

export const getMessages = (groupId, limit = 50) =>
  apiRequest(`/messages?groupId=${groupId}&limit=${limit}`);

export const summarizeChat = (groupId, since = null) => {
  const params = new URLSearchParams({ groupId });
  if (since) params.append('since', since);
  
  return apiRequest(`/summarize?${params.toString()}`, {
    method: 'POST',
  });
};

// Export ApiError for component error handling
export { ApiError };<|MERGE_RESOLUTION|>--- conflicted
+++ resolved
@@ -117,12 +117,11 @@
 export const getAllGroups = async (offset = 0, limit = 50) => {
   const url = `${API_BASE_URL}/groups?offset=${offset}&limit=${limit}`;
   const headers = { 'Content-Type': 'application/json' };
-<<<<<<< HEAD
-  
+
   // Get the token from the stored auth data
   const authData = localStorage.getItem('authData');
   let token = null;
-  
+
   if (authData) {
     try {
       const parsedAuthData = JSON.parse(authData);
@@ -131,10 +130,7 @@
       console.error('Failed to parse auth data from localStorage:', error);
     }
   }
-  
-=======
-  const token = localStorage.getItem('authToken');
->>>>>>> 73afe095
+
   if (token) headers['Authorization'] = `Bearer ${token}`;
 
   const res = await fetch(url, { headers });
@@ -166,12 +162,9 @@
     method: 'POST',
   });
 
-<<<<<<< HEAD
 export const getTrendingGroups = (limit = 6) =>
   apiRequest(`/groups/trending?limit=${limit}`);
 
-=======
->>>>>>> 73afe095
 // AI Features
 export const getRecommendations = (userId, limit = 5) =>
   apiRequest(`/recommendations?userId=${userId}&limit=${limit}`);
